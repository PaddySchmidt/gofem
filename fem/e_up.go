// Copyright 2015 Dorival Pedroso and Raul Durand. All rights reserved.
// Use of this source code is governed by a BSD-style
// license that can be found in the LICENSE file.

package fem

import (
	"github.com/cpmech/gofem/inp"
	"github.com/cpmech/gofem/shp"

	"github.com/cpmech/gosl/chk"
	"github.com/cpmech/gosl/fun"
	"github.com/cpmech/gosl/la"
	"github.com/cpmech/gosl/tsr"
)

// ElemUP represents an element for porous media based on the u-p formulation [1]
//  References:
//   [1] Pedroso DM (2015) A consistent u-p formulation for porous media with hysteresis.
//       Int Journal for Numerical Methods in Engineering, 101(8) 606-634
//       http://dx.doi.org/10.1002/nme.4808
//   [2] Pedroso DM (2015) A solution to transient seepage in unsaturated porous media.
//       Computer Methods in Applied Mechanics and Engineering, 285 791-816,
//       http://dx.doi.org/10.1016/j.cma.2014.12.009
type ElemUP struct {

	// auxiliary
	Fconds []*FaceCond // face conditions; e.g. seepage faces
	CtypeU string      // u: cell type
	CtypeP string      // p: cell type

	// underlying elements
	U *ElemU // u-element
	P *ElemP // p-element

	// scratchpad. computed @ each ip
	divus float64     // divus
	bs    []float64   // bs = as - g = α1・u - ζs - g; (Eqs 35b and A.1 [1]) with 'as' being the acceleration of solids and g, gravity
	hl    []float64   // hl = -ρL・bs - ∇pl; Eq (A.1) of [1]
	Kup   [][]float64 // [nu][np] Kup := dRus/dpl consistent tangent matrix
	Kpu   [][]float64 // [np][nu] Kpu := dRpl/dus consistent tangent matrix

	// for seepage face derivatives
	dρldus_ex [][]float64 // [nverts][nverts*ndim] ∂ρl/∂us extrapolted to nodes => if has qb (flux)
}

// initialisation ///////////////////////////////////////////////////////////////////////////////////

// register element
func init() {

	// information allocator
	infogetters["up"] = func(cellType string, faceConds []*FaceCond) *Info {

		// new info
		var info Info

		// p-element cell type
		p_cellType := cellType
		lbb := !Global.Sim.Data.NoLBB
		if lbb {
			p_cellType = shp.GetBasicType(cellType)
		}

		// underlying cells info
		u_info := infogetters["u"](cellType, faceConds)
		p_info := infogetters["p"](p_cellType, faceConds)

		// solution variables
		nverts := shp.GetNverts(cellType)
		info.Dofs = make([][]string, nverts)
		for i, dofs := range u_info.Dofs {
			info.Dofs[i] = append(info.Dofs[i], dofs...)
		}
		for i, dofs := range p_info.Dofs {
			info.Dofs[i] = append(info.Dofs[i], dofs...)
		}

		// maps
		info.Y2F = u_info.Y2F
		for key, val := range p_info.Y2F {
			info.Y2F[key] = val
		}

		// t1 and t2 variables
		info.T1vars = p_info.T1vars
		info.T2vars = u_info.T2vars
		return &info
	}

	// element allocator
	eallocators["up"] = func(cellType string, faceConds []*FaceCond, cid int, edat *inp.ElemData, x [][]float64) Elem {

		// basic data
		var o ElemUP
		o.Fconds = faceConds

		// p-element cell type
		p_cellType := cellType
		lbb := !Global.Sim.Data.NoLBB
		if lbb {
			p_cellType = shp.GetBasicType(cellType)
		}

		// cell types
		o.CtypeU = cellType
		o.CtypeP = p_cellType

		// allocate u element
		u_allocator := eallocators["u"]
		u_elem := u_allocator(cellType, faceConds, cid, edat, x)
		if LogErrCond(u_elem == nil, "cannot allocate underlying u-element") {
			return nil
		}
		o.U = u_elem.(*ElemU)

		// make sure p-element uses the same nubmer of integration points than u-element
		edat.Nip = len(o.U.IpsElem)
		//edat.Nipf = len(o.U.IpsFace) // TODO: check if this is necessary

		// allocate p-element
		p_allocator := eallocators["p"]
		p_elem := p_allocator(p_cellType, faceConds, cid, edat, x)
		if LogErrCond(p_elem == nil, "cannot allocate underlying p-element") {
			return nil
		}
		o.P = p_elem.(*ElemP)

		// scratchpad. computed @ each ip
		ndim := Global.Ndim
		o.bs = make([]float64, ndim)
		o.hl = make([]float64, ndim)
		o.Kup = la.MatAlloc(o.U.Nu, o.P.Np)
		o.Kpu = la.MatAlloc(o.P.Np, o.U.Nu)

		// seepage terms
		if o.P.DoExtrap {
			p_nverts := o.P.Shp.Nverts
			u_nverts := o.U.Shp.Nverts
			o.dρldus_ex = la.MatAlloc(p_nverts, u_nverts*ndim)
		}

		// return new element
		return &o
	}
}

// implementation ///////////////////////////////////////////////////////////////////////////////////

// Id returns the cell Id
func (o ElemUP) Id() int { return o.U.Id() }

// SetEqs set equations
func (o *ElemUP) SetEqs(eqs [][]int, mixedform_eqs []int) (ok bool) {

	// u: equations
	u_getter := infogetters["u"]
	u_info := u_getter(o.CtypeU, o.Fconds)
	u_nverts := len(u_info.Dofs)
	u_eqs := make([][]int, u_nverts)
	for i := 0; i < u_nverts; i++ {
		nkeys := len(u_info.Dofs[i])
		u_eqs[i] = make([]int, nkeys)
		for j := 0; j < nkeys; j++ {
			u_eqs[i][j] = eqs[i][j]
		}
	}

	// p: equations
	p_getter := infogetters["p"]
	p_info := p_getter(o.CtypeP, o.Fconds)
	p_nverts := len(p_info.Dofs)
	p_eqs := make([][]int, p_nverts)
	for i := 0; i < p_nverts; i++ {
		start := len(u_info.Dofs[i])
		nkeys := len(p_info.Dofs[i])
		p_eqs[i] = make([]int, nkeys)
		for j := 0; j < nkeys; j++ {
			p_eqs[i][j] = eqs[i][start+j]
		}
	}

	// set equations
	if !o.U.SetEqs(u_eqs, mixedform_eqs) {
		return
	}
	return o.P.SetEqs(p_eqs, nil)
}

// SetEleConds set element conditions
func (o *ElemUP) SetEleConds(key string, f fun.Func, extra string) (ok bool) {
	if !o.U.SetEleConds(key, f, extra) {
		return
	}
	return o.P.SetEleConds(key, f, extra)
}

// InterpStarVars interpolates star variables to integration points
func (o *ElemUP) InterpStarVars(sol *Solution) (ok bool) {

	// for each integration point
	ndim := Global.Ndim
	u_nverts := o.U.Shp.Nverts
	p_nverts := o.P.Shp.Nverts
	var r int
	for idx, ip := range o.U.IpsElem {

		// interpolation functions and gradients
		if LogErr(o.P.Shp.CalcAtIp(o.P.X, ip, true), "InterpStarVars") {
			return
		}
		if LogErr(o.U.Shp.CalcAtIp(o.U.X, ip, true), "InterpStarVars") {
			return
		}
		S := o.U.Shp.S
		G := o.U.Shp.G
		Sb := o.P.Shp.S

		// clear local variables
		o.P.ψl[idx], o.U.divχs[idx] = 0, 0
		for i := 0; i < ndim; i++ {
			o.U.ζs[idx][i], o.U.χs[idx][i] = 0, 0
		}

		// p-variables
		for m := 0; m < p_nverts; m++ {
			r = o.P.Pmap[m]
			o.P.ψl[idx] += Sb[m] * sol.Psi[r]
		}

		// u-variables
		for m := 0; m < u_nverts; m++ {
			for i := 0; i < ndim; i++ {
				r = o.U.Umap[i+m*ndim]
				o.U.ζs[idx][i] += S[m] * sol.Zet[r]
				o.U.χs[idx][i] += S[m] * sol.Chi[r]
				o.U.divχs[idx] += G[m][i] * sol.Chi[r]
			}
		}
	}
	return true
}

// adds -R to global residual vector fb
func (o ElemUP) AddToRhs(fb []float64, sol *Solution) (ok bool) {

	// clear variables
	if o.P.DoExtrap {
		la.VecFill(o.P.ρl_ex, 0)
	}

	// for each integration point
	dc := Global.DynCoefs
	ndim := Global.Ndim
	u_nverts := o.U.Shp.Nverts
	p_nverts := o.P.Shp.Nverts
<<<<<<< HEAD
	var coef, plt, ρl, ρ, p, Cpl, Cvs, divus, divvs float64
	var err error
=======
	var coef, plt, klr, ρl, ρ, p, Cpl, Cvs, divvs float64
>>>>>>> 0cb16b6d
	var r int
	for idx, ip := range o.U.IpsElem {

		// interpolation functions, gradients and variables @ ip
		if !o.ipvars(idx, sol) {
			return
		}
		coef = o.U.Shp.J * ip.W
		S := o.U.Shp.S
		G := o.U.Shp.G
		Sb := o.P.Shp.S
		Gb := o.P.Shp.G

		// auxiliary
		σe := o.U.States[idx].Sig
		divvs = dc.α4*o.divus - o.U.divχs[idx] // divergence of Eq. (35a) [1]

		// tpm variables
		plt = dc.β1*o.P.pl - o.P.ψl[idx] // Eq. (35c) [1]
<<<<<<< HEAD
		ρl, ρ, p, Cpl, Cvs, err = o.P.States[idx].LSvars(o.P.Mdl)
		if LogErr(err, "calc of tpm variables failed") {
			return
		}
=======
		klr = o.P.Mdl.Cnd.Klr(o.P.States[idx].A_sl)
		if LogErr(o.P.Mdl.CalcLs(o.P.res, o.P.States[idx], o.P.pl, o.divus, false), "AddToRhs") {
			return
		}
		ρl = o.P.res.A_ρl
		ρ = o.P.res.A_ρ
		p = o.P.res.A_p
		Cpl = o.P.res.Cpl
		Cvs = o.P.res.Cvs

		// compute ρwl. see Eq (34b) and (35) of [1]
		for i := 0; i < ndim; i++ {
			o.P.ρwl[i] = 0
			for j := 0; j < ndim; j++ {
				o.P.ρwl[i] += klr * o.P.Mdl.Klsat[i][j] * o.hl[j]
			}
		}
>>>>>>> 0cb16b6d

		// p: add negative of residual term to fb; see Eqs. (38a) and (45a) of [1]
		ρwl := o.P.States[idx].Rwl
		for m := 0; m < p_nverts; m++ {
			r = o.P.Pmap[m]
			fb[r] -= coef * Sb[m] * (Cpl*plt + Cvs*divvs)
			for i := 0; i < ndim; i++ {
				fb[r] += coef * Gb[m][i] * ρwl[i] // += coef * div(ρl*wl)
			}
			if o.P.DoExtrap { // Eq. (19) of [2]
				o.P.ρl_ex[m] += o.P.Emat[m][idx] * ρl
			}
		}

		// u: add negative of residual term to fb; see Eqs. (38b) and (45b) [1]
		for m := 0; m < u_nverts; m++ {
			for i := 0; i < ndim; i++ {
				r = o.U.Umap[i+m*ndim]
				fb[r] -= coef * S[m] * ρ * o.bs[i]
				for j := 0; j < ndim; j++ {
					fb[r] -= coef * tsr.M2T(σe, i, j) * G[m][j]
				}
				fb[r] += coef * p * G[m][i]
			}
		}
	}

	// external forces
	if len(o.U.NatBcs) > 0 {
		if !o.U.add_surfloads_to_rhs(fb, sol) {
			return
		}
	}

	// contribution from natural boundary conditions
	if len(o.P.NatBcs) > 0 {
		return o.P.add_natbcs_to_rhs(fb, sol)
	}
	return true
}

// adds element K to global Jacobian matrix Kb
func (o ElemUP) AddToKb(Kb *la.Triplet, sol *Solution, firstIt bool) (ok bool) {

	// clear matrices
	ndim := Global.Ndim
	u_nverts := o.U.Shp.Nverts
	p_nverts := o.P.Shp.Nverts
	la.MatFill(o.P.Kpp, 0)
	for i := 0; i < o.U.Nu; i++ {
		for j := 0; j < o.P.Np; j++ {
			o.Kup[i][j] = 0
			o.Kpu[j][i] = 0
		}
		for j := 0; j < o.U.Nu; j++ {
			o.U.K[i][j] = 0
		}
	}
	if o.P.DoExtrap {
		for i := 0; i < p_nverts; i++ {
			o.P.ρl_ex[i] = 0
			for j := 0; j < p_nverts; j++ {
				o.P.dρldpl_ex[i][j] = 0
			}
			for j := 0; j < o.U.Nu; j++ {
				o.dρldus_ex[i][j] = 0
			}
		}
	}

	// for each integration point
	dc := Global.DynCoefs
	var coef, plt, klr, ρL, Cl, divvs float64
	var ρl, ρ, Cpl, Cvs, dρdpl, dpdpl, dCpldpl, dCvsdpl, dklrdpl, dCpldusM, dρldusM, dρdusM float64
	var r, c int
	for idx, ip := range o.U.IpsElem {

		// interpolation functions, gradients and variables @ ip
		if !o.ipvars(idx, sol) {
			return
		}
		coef = o.U.Shp.J * ip.W
		S := o.U.Shp.S
		G := o.U.Shp.G
		Sb := o.P.Shp.S
		Gb := o.P.Shp.G

		// auxiliary
		divvs = dc.α4*o.divus - o.U.divχs[idx] // divergence of Eq (35a) [1]

		// tpm variables
		plt = dc.β1*o.P.pl - o.P.ψl[idx] // Eq (35c) [1]
		klr = o.P.Mdl.Cnd.Klr(o.P.States[idx].A_sl)
		ρL = o.P.States[idx].A_ρL
		Cl = o.P.Mdl.Cl
		if LogErr(o.P.Mdl.CalcLs(o.P.res, o.P.States[idx], o.P.pl, o.divus, true), "AddToKb") {
			return
		}
<<<<<<< HEAD
=======
		ρl = o.P.res.A_ρl
		ρ = o.P.res.A_ρ
		Cpl = o.P.res.Cpl
		Cvs = o.P.res.Cvs
		dρdpl = o.P.res.Dρdpl
		dpdpl = o.P.res.Dpdpl
		dCpldpl = o.P.res.DCpldpl
		dCvsdpl = o.P.res.DCvsdpl
		dklrdpl = o.P.res.Dklrdpl
		dCpldusM = o.P.res.DCpldusM
		dρldusM = o.P.res.DρldusM
		dρdusM = o.P.res.DρdusM
>>>>>>> 0cb16b6d

		// Kpu, Kup and Kpp
		for n := 0; n < p_nverts; n++ {
			for j := 0; j < ndim; j++ {

				// Kpu := ∂Rl^n/∂us^m and Kup := ∂Rus^m/∂pl^n; see Eq (47) of [1]
				for m := 0; m < u_nverts; m++ {
					c = j + m*ndim

					// add ∂rlb/∂us^m: Eqs (A.3) and (A.6) of [1]
					o.Kpu[n][c] += coef * Sb[n] * (dCpldusM*plt + dc.α4*Cvs) * G[m][j]

					// add ∂(ρl.wl)/∂us^m: Eq (A.8) of [1]
					for i := 0; i < ndim; i++ {
						o.Kpu[n][c] += coef * Gb[n][i] * S[m] * dc.α1 * ρL * klr * o.P.Mdl.Klsat[i][j]
					}

					// add ∂rl/∂pl^n and ∂p/∂pl^n: Eqs (A.9) and (A.11) of [1]
					o.Kup[c][n] += coef * (S[m]*Sb[n]*dρdpl*o.bs[j] - G[m][j]*Sb[n]*dpdpl)

					// for seepage face
					if o.P.DoExtrap {
						o.dρldus_ex[n][c] += o.P.Emat[n][idx] * dρldusM * G[m][j]
					}
				}

				// term in brackets in Eq (A.7) of [1]
				o.P.tmp[j] = Sb[n]*dklrdpl*o.hl[j] - klr*(Sb[n]*Cl*o.bs[j]+Gb[n][j])
			}

			// Kpp := ∂Rl^m/∂pl^n; see Eq (47) of [1]
			for m := 0; m < p_nverts; m++ {

				// add ∂rlb/dpl^n: Eq (A.5) of [1]
				o.P.Kpp[m][n] += coef * Sb[m] * Sb[n] * (dCpldpl*plt + dCvsdpl*divvs + dc.β1*Cpl)

				// add ∂(ρl.wl)/∂us^m: Eq (A.7) of [1]
				for i := 0; i < ndim; i++ {
					for j := 0; j < ndim; j++ {
						o.P.Kpp[m][n] -= coef * Gb[m][i] * o.P.Mdl.Klsat[i][j] * o.P.tmp[j]
					}
				}

				// inner summation term in Eq (22) of [2]
				if o.P.DoExtrap {
					o.P.dρldpl_ex[m][n] += o.P.Emat[m][idx] * Cpl * Sb[n]
				}
			}

			// Eq. (19) of [2]
			if o.P.DoExtrap {
				o.P.ρl_ex[n] += o.P.Emat[n][idx] * ρl
			}
		}

		// Kuu: add ∂rub^m/∂us^n; see Eqs (47) and (A.10) of [1]
		for m := 0; m < u_nverts; m++ {
			for i := 0; i < ndim; i++ {
				r = i + m*ndim
				for n := 0; n < u_nverts; n++ {
					for j := 0; j < ndim; j++ {
						c = j + n*ndim
						o.U.K[r][c] += coef * S[m] * (S[n]*dc.α1*ρ*tsr.It[i][j] + dρdusM*o.bs[i]*G[n][j])
					}
				}
			}
		}

		// Kuu: add stiffness term ∂(σe・G^m)/∂us^n
		if LogErr(o.U.MdlSmall.CalcD(o.U.D, o.U.States[idx], firstIt), "AddToKb") {
			return
		}
		IpAddToKt(o.U.K, u_nverts, ndim, coef, G, o.U.D)
	}

	// contribution from natural boundary conditions
	if o.P.HasSeep {
		if !o.P.add_natbcs_to_jac(sol) {
			return
		}
		if !o.add_natbcs_to_jac(sol) {
			return
		}
	}

	// add K to sparse matrix Kb
	//    _             _
	//   |  Kuu Kup  0   |
	//   |  Kpu Kpp Kpf  |
	//   |_ Kfu Kfp Kff _|
	//
	for i, I := range o.P.Pmap {
		for j, J := range o.P.Pmap {
			Kb.Put(I, J, o.P.Kpp[i][j])
		}
		for j, J := range o.P.Fmap {
			Kb.Put(I, J, o.P.Kpf[i][j])
			Kb.Put(J, I, o.P.Kfp[j][i])
		}
		for j, J := range o.U.Umap {
			Kb.Put(I, J, o.Kpu[i][j])
			Kb.Put(J, I, o.Kup[j][i])
		}
	}
	for i, I := range o.P.Fmap {
		for j, J := range o.P.Fmap {
			Kb.Put(I, J, o.P.Kff[i][j])
		}
	}
	for i, I := range o.U.Umap {
		for j, J := range o.U.Umap {
			Kb.Put(I, J, o.U.K[i][j])
		}
	}
	return true
}

// Update perform (tangent) update
func (o *ElemUP) Update(sol *Solution) (ok bool) {
<<<<<<< HEAD

	// auxiliary
	ndim := Global.Ndim
	dc := Global.DynCoefs

	// for each integration point
	var Δpl, divus, klr, ρL float64
	for idx, ip := range o.U.IpsElem {

		// interpolation functions and gradients
		if LogErr(o.P.Shp.CalcAtIp(o.P.X, ip, true), "Update") {
			return
		}
		if LogErr(o.U.Shp.CalcAtIp(o.U.X, ip, true), "Update") {
			return
		}

		// clear gpl and recover u-variables @ ip => new us and new divus
		divus = 0
		for i := 0; i < ndim; i++ {
			o.P.gpl[i] = 0 // clear gpl here
			o.U.us[i] = 0
			for m := 0; m < o.U.Shp.Nverts; m++ {
				r := o.U.Umap[i+m*ndim]
				o.U.us[i] += o.U.Shp.S[m] * sol.Y[r]
				divus += o.U.Shp.G[m][i] * sol.Y[r]
			}
		}

		// compute Δpl and new ∇pl @ ip by means of interpolating from nodes
		Δpl = 0
		for m := 0; m < o.P.Shp.Nverts; m++ {
			r := o.P.Pmap[m]
			Δpl += o.P.Shp.S[m] * sol.ΔY[r]
			for i := 0; i < ndim; i++ {
				o.P.gpl[i] += o.P.Shp.G[m][i] * sol.Y[r]
			}
		}

		// p: update internal state
		if LogErr(o.P.Mdl.Update(o.P.States[idx], Δpl, 0, divus), "p: update failed") {
			return
		}

		// u: update internal state
		if !o.U.ipupdate(idx, o.U.Shp.S, o.U.Shp.G, sol) {
			return
		}

		// update bs and hl. see Eqs (A.1) of [1]
		o.P.compute_gvec(sol.T)
		klr = o.P.Mdl.Cnd.Klr(o.P.States[idx].Sl) // with updated Sl
		ρL = o.P.States[idx].RhoL                 // updated ρL
		for i := 0; i < ndim; i++ {
			o.bs[i] = dc.α1*o.U.us[i] - o.U.ζs[idx][i] - o.P.g[i]
			o.hl[i] = -ρL*o.bs[i] - o.P.gpl[i]
		}

		// update ρwl. see Eq (34b) and (35) of [1]
		ρwl := o.P.States[idx].Rwl
		for i := 0; i < ndim; i++ {
			ρwl[i] = 0
			for j := 0; j < ndim; j++ {
				ρwl[i] += klr * o.P.Mdl.Klsat[i][j] * o.hl[j]
			}
		}
=======
	if !o.U.Update(sol) {
		return
>>>>>>> 0cb16b6d
	}
	return o.P.Update(sol)
}

// internal variables ///////////////////////////////////////////////////////////////////////////////

// Ipoints returns the real coordinates of integration points [nip][ndim]
func (o ElemUP) Ipoints() (coords [][]float64) {
	coords = la.MatAlloc(len(o.U.IpsElem), Global.Ndim)
	for idx, ip := range o.U.IpsElem {
		coords[idx] = o.U.Shp.IpRealCoords(o.U.X, ip)
	}
	return
}

// SetIniIvs sets initial ivs for given values in sol and ivs map
func (o *ElemUP) SetIniIvs(sol *Solution, ivs map[string][]float64) (ok bool) {

	// set p-element first => will need pl @ ips
	if !o.P.SetIniIvs(sol, nil) {
		return
	}

	// initial stresses given
	if _, ok := ivs["svT"]; ok {

		// total vertical stresses and K0
		nip := len(o.U.IpsElem)
		svT := ivs["svT"]
		K0s := ivs["K0"]
		chk.IntAssert(len(svT), nip)
		chk.IntAssert(len(K0s), 1)
		K0 := K0s[0]

		// compute effective stresses
		sx := make([]float64, nip)
		sy := make([]float64, nip)
		sz := make([]float64, nip)
		sl := 1.0
		for i, _ := range o.U.IpsElem {
			p := o.P.States[i].Pl * sl
			svE := svT[i] + p
			shE := K0 * svE
			sx[i], sy[i], sz[i] = shE, svE, shE
			if Global.Ndim == 3 {
				sx[i], sy[i], sz[i] = shE, shE, svE
			}
		}
		ivs = map[string][]float64{"sx": sx, "sy": sy, "sz": sz}
	}

	// set u-element
	return o.U.SetIniIvs(sol, ivs)
}

// BackupIvs create copy of internal variables
func (o *ElemUP) BackupIvs() (ok bool) {
	if !o.U.BackupIvs() {
		return
	}
	return o.P.BackupIvs()
}

// RestoreIvs restore internal variables from copies
func (o *ElemUP) RestoreIvs() (ok bool) {
	if !o.U.RestoreIvs() {
		return
	}
	return o.P.RestoreIvs()
}

// Ureset fixes internal variables after u (displacements) have been zeroed
func (o *ElemUP) Ureset(sol *Solution) (ok bool) {
	ndim := Global.Ndim
	u_nverts := o.U.Shp.Nverts
	for idx, ip := range o.U.IpsElem {
		if LogErr(o.U.Shp.CalcAtIp(o.U.X, ip, true), "Update") {
			return
		}
		G := o.U.Shp.G
		var divus float64
		for m := 0; m < u_nverts; m++ {
			for i := 0; i < ndim; i++ {
				r := o.U.Umap[i+m*ndim]
				divus += G[m][i] * sol.Y[r]
			}
		}
		o.P.States[idx].A_ns0 = (1.0 - divus) * (1.0 - o.P.Mdl.Nf0)
		o.P.StatesBkp[idx].A_ns0 = o.P.States[idx].A_ns0
	}
	if !o.U.Ureset(sol) {
		return
	}
	return o.P.Ureset(sol)
}

// writer ///////////////////////////////////////////////////////////////////////////////////////////

// Encode encodes internal variables
func (o ElemUP) Encode(enc Encoder) (ok bool) {
	if !o.U.Encode(enc) {
		return
	}
	return o.P.Encode(enc)
}

// Decode decodes internal variables
func (o ElemUP) Decode(dec Decoder) (ok bool) {
	if !o.U.Decode(dec) {
		return
	}
	return o.P.Decode(dec)
}

// OutIpsData returns data from all integration points for output
func (o ElemUP) OutIpsData() (data []*OutIpData) {
	u_dat := o.U.OutIpsData()
	p_dat := o.P.OutIpsData()
	nip := len(o.U.IpsElem)
	chk.IntAssert(len(u_dat), nip)
	chk.IntAssert(len(u_dat), len(p_dat))
	data = make([]*OutIpData, nip)
	for i, d := range u_dat {
		for key, val := range p_dat[i].V {
			d.V[key] = val
		}
		data[i] = &OutIpData{d.Eid, d.X, d.V}
	}
	return
}

// auxiliary ////////////////////////////////////////////////////////////////////////////////////////

// ipvars computes current values @ integration points. idx == index of integration point
func (o *ElemUP) ipvars(idx int, sol *Solution) (ok bool) {

	// interpolation functions and gradients
	if LogErr(o.P.Shp.CalcAtIp(o.P.X, o.U.IpsElem[idx], true), "ipvars") {
		return
	}
	if LogErr(o.U.Shp.CalcAtIp(o.U.X, o.U.IpsElem[idx], true), "ipvars") {
		return
	}

	// auxiliary and gravity
	ndim := Global.Ndim
	dc := Global.DynCoefs
<<<<<<< HEAD
	ρL := o.P.States[idx].RhoL
=======
	ρL := o.P.States[idx].A_ρL
>>>>>>> 0cb16b6d
	o.P.compute_gvec(sol.T)

	// clear gpl and recover u-variables @ ip
	o.divus = 0
	for i := 0; i < ndim; i++ {
		o.P.gpl[i] = 0 // clear gpl here
		o.U.us[i] = 0
		for m := 0; m < o.U.Shp.Nverts; m++ {
			r := o.U.Umap[i+m*ndim]
			o.U.us[i] += o.U.Shp.S[m] * sol.Y[r]
			o.divus += o.U.Shp.G[m][i] * sol.Y[r]
		}
	}

	// recover p-variables @ ip
	o.P.pl = 0
	for m := 0; m < o.P.Shp.Nverts; m++ {
		r := o.P.Pmap[m]
		o.P.pl += o.P.Shp.S[m] * sol.Y[r]
		for i := 0; i < ndim; i++ {
			o.P.gpl[i] += o.P.Shp.G[m][i] * sol.Y[r]
		}
	}

	// compute bs and hl. see Eqs (A.1) of [1]
	for i := 0; i < ndim; i++ {
		o.bs[i] = dc.α1*o.U.us[i] - o.U.ζs[idx][i] - o.P.g[i]
		o.hl[i] = -ρL*o.bs[i] - o.P.gpl[i]
	}
	return true
}

// add_natbcs_to_jac adds contribution from natural boundary conditions to Jacobian
func (o ElemUP) add_natbcs_to_jac(sol *Solution) (ok bool) {

	// compute surface integral
	ndim := Global.Ndim
	u_nverts := o.U.Shp.Nverts
	var shift float64
	var pl, fl, plmax, g, rmp float64
	for idx, nbc := range o.P.NatBcs {

		// plmax shift
		shift = nbc.Fcn.F(sol.T, nil)

		// loop over ips of face
		for jdx, ipf := range o.P.IpsFace {

			// interpolation functions and gradients @ face
			iface := nbc.IdxFace
			if LogErr(o.P.Shp.CalcAtFaceIp(o.P.X, ipf, iface), "up: add_natbcs_to_jac") {
				return
			}
			Sf := o.P.Shp.Sf
			Jf := la.VecNorm(o.P.Shp.Fnvec)
			coef := ipf.W * Jf

			// select natural boundary condition type
			switch nbc.Key {
			case "seep":

				// variables extrapolated to face
				_, pl, fl = o.P.fipvars(iface, sol)
				plmax = o.P.Plmax[idx][jdx] - shift
				if plmax < 0 {
					plmax = 0
				}

				// compute derivatives
				g = pl - plmax // Eq. (24)
				rmp = o.P.ramp(fl + o.P.κ*g)
				for i, m := range o.P.Shp.FaceLocalV[iface] {
					for n := 0; n < u_nverts; n++ {
						for j := 0; j < ndim; j++ {
							c := j + n*ndim
							for l, r := range o.P.Shp.FaceLocalV[iface] {
								o.Kpu[m][c] += coef * Sf[i] * Sf[l] * o.dρldus_ex[r][c] * rmp
							}
						}
					}
				}
			}
		}
	}
	return true
}

func (o ElemUP) debug_print_K() {
	la.PrintMat("Kpp", o.P.Kpp, "%20.10f", false)
	la.PrintMat("Kpf", o.P.Kpf, "%20.10f", false)
	la.PrintMat("Kfp", o.P.Kfp, "%20.10f", false)
	la.PrintMat("Kff", o.P.Kff, "%20.10f", false)
	la.PrintMat("Kpu", o.Kpu, "%20.10f", false)
	la.PrintMat("Kup", o.Kup, "%20.10f", false)
	la.PrintMat("Kuu", o.U.K, "%20.10f", false)
}<|MERGE_RESOLUTION|>--- conflicted
+++ resolved
@@ -254,12 +254,7 @@
 	ndim := Global.Ndim
 	u_nverts := o.U.Shp.Nverts
 	p_nverts := o.P.Shp.Nverts
-<<<<<<< HEAD
-	var coef, plt, ρl, ρ, p, Cpl, Cvs, divus, divvs float64
-	var err error
-=======
 	var coef, plt, klr, ρl, ρ, p, Cpl, Cvs, divvs float64
->>>>>>> 0cb16b6d
 	var r int
 	for idx, ip := range o.U.IpsElem {
 
@@ -279,12 +274,6 @@
 
 		// tpm variables
 		plt = dc.β1*o.P.pl - o.P.ψl[idx] // Eq. (35c) [1]
-<<<<<<< HEAD
-		ρl, ρ, p, Cpl, Cvs, err = o.P.States[idx].LSvars(o.P.Mdl)
-		if LogErr(err, "calc of tpm variables failed") {
-			return
-		}
-=======
 		klr = o.P.Mdl.Cnd.Klr(o.P.States[idx].A_sl)
 		if LogErr(o.P.Mdl.CalcLs(o.P.res, o.P.States[idx], o.P.pl, o.divus, false), "AddToRhs") {
 			return
@@ -302,15 +291,13 @@
 				o.P.ρwl[i] += klr * o.P.Mdl.Klsat[i][j] * o.hl[j]
 			}
 		}
->>>>>>> 0cb16b6d
 
 		// p: add negative of residual term to fb; see Eqs. (38a) and (45a) of [1]
-		ρwl := o.P.States[idx].Rwl
 		for m := 0; m < p_nverts; m++ {
 			r = o.P.Pmap[m]
 			fb[r] -= coef * Sb[m] * (Cpl*plt + Cvs*divvs)
 			for i := 0; i < ndim; i++ {
-				fb[r] += coef * Gb[m][i] * ρwl[i] // += coef * div(ρl*wl)
+				fb[r] += coef * Gb[m][i] * o.P.ρwl[i] // += coef * div(ρl*wl)
 			}
 			if o.P.DoExtrap { // Eq. (19) of [2]
 				o.P.ρl_ex[m] += o.P.Emat[m][idx] * ρl
@@ -401,8 +388,6 @@
 		if LogErr(o.P.Mdl.CalcLs(o.P.res, o.P.States[idx], o.P.pl, o.divus, true), "AddToKb") {
 			return
 		}
-<<<<<<< HEAD
-=======
 		ρl = o.P.res.A_ρl
 		ρ = o.P.res.A_ρ
 		Cpl = o.P.res.Cpl
@@ -415,7 +400,6 @@
 		dCpldusM = o.P.res.DCpldusM
 		dρldusM = o.P.res.DρldusM
 		dρdusM = o.P.res.DρdusM
->>>>>>> 0cb16b6d
 
 		// Kpu, Kup and Kpp
 		for n := 0; n < p_nverts; n++ {
@@ -535,77 +519,8 @@
 
 // Update perform (tangent) update
 func (o *ElemUP) Update(sol *Solution) (ok bool) {
-<<<<<<< HEAD
-
-	// auxiliary
-	ndim := Global.Ndim
-	dc := Global.DynCoefs
-
-	// for each integration point
-	var Δpl, divus, klr, ρL float64
-	for idx, ip := range o.U.IpsElem {
-
-		// interpolation functions and gradients
-		if LogErr(o.P.Shp.CalcAtIp(o.P.X, ip, true), "Update") {
-			return
-		}
-		if LogErr(o.U.Shp.CalcAtIp(o.U.X, ip, true), "Update") {
-			return
-		}
-
-		// clear gpl and recover u-variables @ ip => new us and new divus
-		divus = 0
-		for i := 0; i < ndim; i++ {
-			o.P.gpl[i] = 0 // clear gpl here
-			o.U.us[i] = 0
-			for m := 0; m < o.U.Shp.Nverts; m++ {
-				r := o.U.Umap[i+m*ndim]
-				o.U.us[i] += o.U.Shp.S[m] * sol.Y[r]
-				divus += o.U.Shp.G[m][i] * sol.Y[r]
-			}
-		}
-
-		// compute Δpl and new ∇pl @ ip by means of interpolating from nodes
-		Δpl = 0
-		for m := 0; m < o.P.Shp.Nverts; m++ {
-			r := o.P.Pmap[m]
-			Δpl += o.P.Shp.S[m] * sol.ΔY[r]
-			for i := 0; i < ndim; i++ {
-				o.P.gpl[i] += o.P.Shp.G[m][i] * sol.Y[r]
-			}
-		}
-
-		// p: update internal state
-		if LogErr(o.P.Mdl.Update(o.P.States[idx], Δpl, 0, divus), "p: update failed") {
-			return
-		}
-
-		// u: update internal state
-		if !o.U.ipupdate(idx, o.U.Shp.S, o.U.Shp.G, sol) {
-			return
-		}
-
-		// update bs and hl. see Eqs (A.1) of [1]
-		o.P.compute_gvec(sol.T)
-		klr = o.P.Mdl.Cnd.Klr(o.P.States[idx].Sl) // with updated Sl
-		ρL = o.P.States[idx].RhoL                 // updated ρL
-		for i := 0; i < ndim; i++ {
-			o.bs[i] = dc.α1*o.U.us[i] - o.U.ζs[idx][i] - o.P.g[i]
-			o.hl[i] = -ρL*o.bs[i] - o.P.gpl[i]
-		}
-
-		// update ρwl. see Eq (34b) and (35) of [1]
-		ρwl := o.P.States[idx].Rwl
-		for i := 0; i < ndim; i++ {
-			ρwl[i] = 0
-			for j := 0; j < ndim; j++ {
-				ρwl[i] += klr * o.P.Mdl.Klsat[i][j] * o.hl[j]
-			}
-		}
-=======
 	if !o.U.Update(sol) {
 		return
->>>>>>> 0cb16b6d
 	}
 	return o.P.Update(sol)
 }
@@ -623,42 +538,10 @@
 
 // SetIniIvs sets initial ivs for given values in sol and ivs map
 func (o *ElemUP) SetIniIvs(sol *Solution, ivs map[string][]float64) (ok bool) {
-
-	// set p-element first => will need pl @ ips
-	if !o.P.SetIniIvs(sol, nil) {
-		return
-	}
-
-	// initial stresses given
-	if _, ok := ivs["svT"]; ok {
-
-		// total vertical stresses and K0
-		nip := len(o.U.IpsElem)
-		svT := ivs["svT"]
-		K0s := ivs["K0"]
-		chk.IntAssert(len(svT), nip)
-		chk.IntAssert(len(K0s), 1)
-		K0 := K0s[0]
-
-		// compute effective stresses
-		sx := make([]float64, nip)
-		sy := make([]float64, nip)
-		sz := make([]float64, nip)
-		sl := 1.0
-		for i, _ := range o.U.IpsElem {
-			p := o.P.States[i].Pl * sl
-			svE := svT[i] + p
-			shE := K0 * svE
-			sx[i], sy[i], sz[i] = shE, svE, shE
-			if Global.Ndim == 3 {
-				sx[i], sy[i], sz[i] = shE, shE, svE
-			}
-		}
-		ivs = map[string][]float64{"sx": sx, "sy": sy, "sz": sz}
-	}
-
-	// set u-element
-	return o.U.SetIniIvs(sol, ivs)
+	if !o.U.SetIniIvs(sol, ivs) {
+		return
+	}
+	return o.P.SetIniIvs(sol, ivs)
 }
 
 // BackupIvs create copy of internal variables
@@ -750,14 +633,10 @@
 		return
 	}
 
-	// auxiliary and gravity
+	// auxiliary
 	ndim := Global.Ndim
 	dc := Global.DynCoefs
-<<<<<<< HEAD
-	ρL := o.P.States[idx].RhoL
-=======
 	ρL := o.P.States[idx].A_ρL
->>>>>>> 0cb16b6d
 	o.P.compute_gvec(sol.T)
 
 	// clear gpl and recover u-variables @ ip
