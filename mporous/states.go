// Copyright 2015 Dorival Pedroso and Raul Durand. All rights reserved.
// Use of this source code is governed by a BSD-style
// license that can be found in the LICENSE file.

package mporous

// State holds state variables for porous media with liquid and gas
//  References:
//   [1] Pedroso DM (2015) A consistent u-p formulation for porous media with hysteresis.
//       Int Journal for Numerical Methods in Engineering, 101(8) 606-634
//       http://dx.doi.org/10.1002/nme.4808
//   [2] Pedroso DM (2015) A solution to transient seepage in unsaturated porous media.
//       Computer Methods in Applied Mechanics and Engineering, 285 791-816
//       http://dx.doi.org/10.1016/j.cma.2014.12.009
type State struct {
<<<<<<< HEAD
	Pl    float64   // pl: liquid pressure
	Pg    float64   // pg: gas pressure
	Divus float64   // div(us): divergence of solids displacement
	Sl    float64   // sl: liquid saturation
	Ns0   float64   // ns0: initial partial fraction of solids
	RhoL  float64   // ρL: real (intrinsic) density of liquid
	RhoG  float64   // ρG: real (intrinsic) density of gas
	Dpc   float64   // Δpc: step increment of capillary pressure
	Wet   bool      // wetting flag
	Rwl   []float64 // Rwl = ρl・wl = ρL・nl・wl = ρL・filterVelocity (\bar{wl} = nl・wl = ρl・wl / ρL)
=======
	A_ns0 float64 // 1 initial partial fraction of solids
	A_sl  float64 // 2 liquid saturation
	A_ρL  float64 // 3 real (intrinsic) density of liquid
	A_ρG  float64 // 4 real (intrinsic) density of gas
	A_Δpc float64 // 5 step increment of capillary pressure
	A_wet bool    // 6 wetting flag
>>>>>>> 0cb16b6d
}

// GetCopy returns a copy of State
func (o State) GetCopy() *State {
<<<<<<< HEAD
	s := &State{
		o.Pl,
		o.Pg,
		o.Divus,
		o.Sl,
		o.Ns0,
		o.RhoL,
		o.RhoG,
		o.Dpc,
		o.Wet,
		make([]float64, len(o.Rwl)),
=======
	return &State{
		o.A_ns0, // 1
		o.A_sl,  // 2
		o.A_ρL,  // 3
		o.A_ρG,  // 4
		o.A_Δpc, // 5
		o.A_wet, // 6
>>>>>>> 0cb16b6d
	}
	copy(s.Rwl, o.Rwl)
	return s
}

// Set sets this State with another State
<<<<<<< HEAD
func (o *State) Set(another *State) {
	o.Pl = another.Pl
	o.Pg = another.Pg
	o.Divus = another.Divus
	o.Sl = another.Sl
	o.Ns0 = another.Ns0
	o.RhoL = another.RhoL
	o.RhoG = another.RhoG
	o.Dpc = another.Dpc
	o.Wet = another.Wet
	copy(o.Rwl, another.Rwl)
=======
func (o *State) Set(s *State) {
	o.A_ns0 = s.A_ns0 // 1
	o.A_sl = s.A_sl   // 2
	o.A_ρL = s.A_ρL   // 3
	o.A_ρG = s.A_ρG   // 4
	o.A_Δpc = s.A_Δpc // 5
	o.A_wet = s.A_wet // 6
>>>>>>> 0cb16b6d
}

// LsVars hold data for liquid-solid computations
type LsVars struct {
	A_ρl, A_ρ, A_p, Cpl, Cvs                float64
	Dρdpl, Dpdpl, DCpldpl, DCvsdpl, Dklrdpl float64
	DρldusM, DρdusM, DCpldusM               float64
}

// CalcLs calculates variables for liquid-solid simulations
func (o Model) CalcLs(res *LsVars, sta *State, pl, divus float64, derivs bool) (err error) {

	// auxiliary
	ns0 := sta.A_ns0
	sl := sta.A_sl
	ρL := sta.A_ρL
	Cl := o.Cl
	ρS := o.RhoS0

	// n variables; Eqs (13) and (28) of [1]
	ns := (1.0 - divus) * ns0
	nf := 1.0 - ns
	nl := nf * sl

	// ρ variables; Eq (13) of [1]
	ρs := ns * ρS
	res.A_ρl = nl * ρL
	res.A_ρ = res.A_ρl + ρs

	// capillary pressure and pore-fluid pressure
	pc := -pl
	res.A_p = pl * sl // Eq. (16) of [1]

	// moduli
	Ccb, e := o.Ccb(sta, pc)
	if e != nil {
		return e
	}
	res.Cpl = nf * (sl*Cl - ρL*Ccb) // Eq (32a) of [1]
	res.Cvs = sl * ρL               // Eq (32b) of [1]

	// derivatives
	if derivs {

		// Ccd
		Ccd, e := o.Ccd(sta, pc)
		if e != nil {
			return e
		}

		// derivatives w.r.t pl
		res.Dρdpl = nf * (sl*Cl - ρL*Ccb)        // Eq (A.9) of [1]
		res.Dpdpl = sl + pc*Ccb                  // Eq (A.11) of [1]
		res.DCpldpl = nf * (ρL*Ccd - 2.0*Ccb*Cl) // Eq (A.2) of[1]
		res.DCvsdpl = sl*Cl - Ccb*ρL             // Eq (A.4) of [1]
		res.Dklrdpl = -o.Cnd.DklrDsl(sl) * Ccb   // Eq (A.7) of [1]

		// derivatives w.r.t us (multipliers only)
		res.DρldusM = sl * ρL * ns0
		res.DρdusM = (sl*ρL - ρS) * ns0       // Eq (A.10) of [1]
		res.DCpldusM = (sl*Cl - ρL*Ccb) * ns0 // Eq (A.3) of [1]
	}
	return
}<|MERGE_RESOLUTION|>--- conflicted
+++ resolved
@@ -13,42 +13,16 @@
 //       Computer Methods in Applied Mechanics and Engineering, 285 791-816
 //       http://dx.doi.org/10.1016/j.cma.2014.12.009
 type State struct {
-<<<<<<< HEAD
-	Pl    float64   // pl: liquid pressure
-	Pg    float64   // pg: gas pressure
-	Divus float64   // div(us): divergence of solids displacement
-	Sl    float64   // sl: liquid saturation
-	Ns0   float64   // ns0: initial partial fraction of solids
-	RhoL  float64   // ρL: real (intrinsic) density of liquid
-	RhoG  float64   // ρG: real (intrinsic) density of gas
-	Dpc   float64   // Δpc: step increment of capillary pressure
-	Wet   bool      // wetting flag
-	Rwl   []float64 // Rwl = ρl・wl = ρL・nl・wl = ρL・filterVelocity (\bar{wl} = nl・wl = ρl・wl / ρL)
-=======
 	A_ns0 float64 // 1 initial partial fraction of solids
 	A_sl  float64 // 2 liquid saturation
 	A_ρL  float64 // 3 real (intrinsic) density of liquid
 	A_ρG  float64 // 4 real (intrinsic) density of gas
 	A_Δpc float64 // 5 step increment of capillary pressure
 	A_wet bool    // 6 wetting flag
->>>>>>> 0cb16b6d
 }
 
 // GetCopy returns a copy of State
 func (o State) GetCopy() *State {
-<<<<<<< HEAD
-	s := &State{
-		o.Pl,
-		o.Pg,
-		o.Divus,
-		o.Sl,
-		o.Ns0,
-		o.RhoL,
-		o.RhoG,
-		o.Dpc,
-		o.Wet,
-		make([]float64, len(o.Rwl)),
-=======
 	return &State{
 		o.A_ns0, // 1
 		o.A_sl,  // 2
@@ -56,26 +30,10 @@
 		o.A_ρG,  // 4
 		o.A_Δpc, // 5
 		o.A_wet, // 6
->>>>>>> 0cb16b6d
 	}
-	copy(s.Rwl, o.Rwl)
-	return s
 }
 
 // Set sets this State with another State
-<<<<<<< HEAD
-func (o *State) Set(another *State) {
-	o.Pl = another.Pl
-	o.Pg = another.Pg
-	o.Divus = another.Divus
-	o.Sl = another.Sl
-	o.Ns0 = another.Ns0
-	o.RhoL = another.RhoL
-	o.RhoG = another.RhoG
-	o.Dpc = another.Dpc
-	o.Wet = another.Wet
-	copy(o.Rwl, another.Rwl)
-=======
 func (o *State) Set(s *State) {
 	o.A_ns0 = s.A_ns0 // 1
 	o.A_sl = s.A_sl   // 2
@@ -83,7 +41,6 @@
 	o.A_ρG = s.A_ρG   // 4
 	o.A_Δpc = s.A_Δpc // 5
 	o.A_wet = s.A_wet // 6
->>>>>>> 0cb16b6d
 }
 
 // LsVars hold data for liquid-solid computations
